import os
import copy
import subprocess
from math import pi, sqrt

import numpy as np

from ase.utils import jsonable
from ase.dft.kpoints import bandpath, monkhorst_pack


class CalculatorError(RuntimeError):
    """Base class of error types related to ASE calculators."""


class CalculatorSetupError(CalculatorError):
    """Calculation cannot be performed with the given parameters.

    Reasons to raise this errors are:
      * The calculator is not properly configured
        (missing executable, environment variables, ...)
      * The given atoms object is not supported
      * Calculator parameters are unsupported

    Typically raised before a calculation."""


class EnvironmentError(CalculatorSetupError):
    """Raised if calculator is not properly set up with ASE.

    May be missing an executable or environment variables."""


class InputError(CalculatorSetupError):
    """Raised if inputs given to the calculator were incorrect.

    Bad input keywords or values, or missing pseudopotentials.

    This may be raised before or during calculation, depending on
    when the problem is detected."""


class CalculationFailed(CalculatorError):
    """Calculation failed unexpectedly.

    Reasons to raise this error are:
      * Calculation did not converge
      * Calculation ran out of memory
      * Segmentation fault or other abnormal termination
      * Arithmetic trouble (singular matrices, NaN, ...)

    Typically raised during calculation."""


class SCFError(CalculationFailed):
    """SCF loop did not converge."""


class ReadError(CalculatorError):
    """Unexpected irrecoverable error while reading calculation results."""


class PropertyNotImplementedError(NotImplementedError):
    """Raised if a calculator does not implement the requested property."""


class PropertyNotPresent(CalculatorError):
    """Requested property is missing.

    Maybe it was never calculated, or for some reason was not extracted
    with the rest of the results, without being a fatal ReadError."""


def compare_atoms(atoms1, atoms2, tol=1e-15):
    """Check for system changes since last calculation."""
    if atoms1 is None:
        system_changes = all_changes[:]
    else:
        system_changes = []
        if not equal(atoms1.positions, atoms2.positions, tol):
            system_changes.append('positions')
        if not equal(atoms1.numbers, atoms2.numbers):
            system_changes.append('numbers')
        if not equal(atoms1.cell, atoms2.cell, tol):
            system_changes.append('cell')
        if not equal(atoms1.pbc, atoms2.pbc):
            system_changes.append('pbc')
        if not equal(atoms1.get_initial_magnetic_moments(),
                     atoms2.get_initial_magnetic_moments(), tol):
            system_changes.append('initial_magmoms')
        if not equal(atoms1.get_initial_charges(),
                     atoms2.get_initial_charges(), tol):
            system_changes.append('initial_charges')

    return system_changes


all_properties = ['energy', 'forces', 'stress', 'stresses', 'dipole',
                  'charges', 'magmom', 'magmoms', 'free_energy']


all_changes = ['positions', 'numbers', 'cell', 'pbc',
               'initial_charges', 'initial_magmoms']


# Recognized names of calculators sorted alphabetically:
names = ['abinit', 'ace', 'aims', 'amber', 'asap', 'castep', 'cp2k', 'crystal',
         'demon', 'dftb', 'dftd3', 'dmol', 'eam', 'elk', 'emt', 'espresso',
<<<<<<< HEAD
         'exciting', 'fleur', 'gaussian', 'gpaw', 'gromacs', 'gulp',
         'hotbit', 'jacapo', 'kim', 'lammpsrun',
         'lammpslib', 'lj', 'mopac', 'morse', 'nwchem', 'octopus', 'onetep',
         'openmx', 'siesta', 'tip3p', 'turbomole', 'vasp']
=======
         'exciting', 'fleur', 'gaussian', 'gpaw', 'gromacs', 'gulp', 'hotbit',
         'jacapo', 'lammpsrun', 'lammpslib', 'lj', 'mopac', 'morse', 'nwchem',
         'octopus', 'onetep', 'openmx', 'qchem', 'siesta', 'tip3p',
         'turbomole', 'vasp']
>>>>>>> 56670f28


special = {'cp2k': 'CP2K',
           'dftd3': 'DFTD3',
           'dmol': 'DMol3',
           'eam': 'EAM',
           'elk': 'ELK',
           'emt': 'EMT',
           'crystal': 'CRYSTAL',
           'fleur': 'FLEUR',
           'gulp': 'GULP',
           'lammpsrun': 'LAMMPS',
           'lammpslib': 'LAMMPSlib',
           'lj': 'LennardJones',
           'mopac': 'MOPAC',
           'morse': 'MorsePotential',
           'nwchem': 'NWChem',
           'openmx': 'OpenMX',
           'qchem': 'QChem',
           'tip3p': 'TIP3P'}


external_calculators = {}


def register_calculator_class(name, cls):
    """ Add the class into the database. """
    assert name not in external_calculators
    external_calculators[name] = cls
    names.append(name)
    names.sort()


def get_calculator_class(name):
    """Return calculator class."""
    if name == 'asap':
        from asap3 import EMT as Calculator
    elif name == 'gpaw':
        from gpaw import GPAW as Calculator
    elif name == 'hotbit':
        from hotbit import Calculator
    elif name == 'vasp2':
        from ase.calculators.vasp import Vasp2 as Calculator
    elif name == 'ace':
        from ase.calculators.acemolecule import ACE as Calculator
    elif name == 'Psi4':
        from ase.calculators.psi4 import Psi4 as Calculator
    elif name in external_calculators:
        Calculator = external_calculators[name]
    else:
        classname = special.get(name, name.title())
        module = __import__('ase.calculators.' + name, {}, None, [classname])
        Calculator = getattr(module, classname)
    return Calculator


def equal(a, b, tol=None):
    """ndarray-enabled comparison function."""
    # XXX Known bugs:
    #  * Comparing cell objects (pbc not part of array representation)
    #  * Infinite recursion for cyclic dicts
    #  * Can of worms is open
    if tol is None:
        return np.array_equal(a, b)

    shape = np.shape(a)
    if shape != np.shape(b):
        return False

    if not shape:
        if isinstance(a, dict) and isinstance(b, dict):
            if a.keys() != b.keys():
                return False
            return all(equal(a[key], b[key], tol) for key in a.keys())
        return abs(a - b) < tol * abs(b) + tol

    return np.allclose(a, b, rtol=tol, atol=tol)


def kptdensity2monkhorstpack(atoms, kptdensity=3.5, even=True):
    """Convert k-point density to Monkhorst-Pack grid size.

    atoms: Atoms object
        Contains unit cell and information about boundary conditions.
    kptdensity: float
        Required k-point density.  Default value is 3.5 point per Ang^-1.
    even: bool
        Round up to even numbers.
    """

    recipcell = atoms.get_reciprocal_cell()
    kpts = []
    for i in range(3):
        if atoms.pbc[i]:
            k = 2 * pi * sqrt((recipcell[i]**2).sum()) * kptdensity
            if even:
                kpts.append(2 * int(np.ceil(k / 2)))
            else:
                kpts.append(int(np.ceil(k)))
        else:
            kpts.append(1)
    return np.array(kpts)


def kpts2mp(atoms, kpts, even=False):
    if kpts is None:
        return np.array([1, 1, 1])
    if isinstance(kpts, (float, int)):
        return kptdensity2monkhorstpack(atoms, kpts, even)
    else:
        return kpts


def kpts2sizeandoffsets(size=None, density=None, gamma=None, even=None,
                        atoms=None):
    """Helper function for selecting k-points.

    Use either size or density.

    size: 3 ints
        Number of k-points.
    density: float
        K-point density in units of k-points per Ang^-1.
    gamma: None or bool
        Should the Gamma-point be included?  Yes / no / don't care:
        True / False / None.
    even: None or bool
        Should the number of k-points be even?  Yes / no / don't care:
        True / False / None.
    atoms: Atoms object
        Needed for calculating k-point density.

    """

    if size is not None and density is not None:
        raise ValueError('Cannot specify k-point mesh size and '
                         'density simultaneously')
    elif density is not None and atoms is None:
        raise ValueError('Cannot set k-points from "density" unless '
                         'Atoms are provided (need BZ dimensions).')

    if size is None:
        if density is None:
            size = [1, 1, 1]
        else:
            size = kptdensity2monkhorstpack(atoms, density, None)

    # Not using the rounding from kptdensity2monkhorstpack as it doesn't do
    # rounding to odd numbers
    if even is not None:
        size = np.array(size)
        remainder = size % 2
        if even:
            size += remainder
        else:  # Round up to odd numbers
            size += (1 - remainder)

    offsets = [0, 0, 0]
    if atoms is None:
        pbc = [True, True, True]
    else:
        pbc = atoms.pbc

    if gamma is not None:
        for i, s in enumerate(size):
            if pbc[i] and s % 2 != bool(gamma):
                offsets[i] = 0.5 / s

    return size, offsets

@jsonable('kpoints')
class KPoints:
    def __init__(self, kpts=None):
        if kpts is None:
            kpts = np.zeros((1, 3))
        self.kpts = kpts

    def todict(self):
        return vars(self)


def kpts2kpts(kpts, atoms=None):
    if kpts is None:
        return KPoints()

    if hasattr(kpts, 'kpts'):
        return kpts

    if isinstance(kpts, dict):
        if 'kpts' in kpts:
            return KPoints(kpts['kpts'])
        if 'path' in kpts:
            path = bandpath(cell=atoms.cell, **kpts)
            return path
        size, offsets = kpts2sizeandoffsets(atoms=atoms, **kpts)
        return KPoints(monkhorst_pack(size) + offsets)

    if isinstance(kpts[0], int):
        return KPoints(monkhorst_pack(kpts))

    return KPoints(np.array(kpts))


def kpts2ndarray(kpts, atoms=None):
    """Convert kpts keyword to 2-d ndarray of scaled k-points."""
    return kpts2kpts(kpts, atoms=atoms).kpts


class EigenvalOccupationMixin:
    """Define 'eigenvalues' and 'occupations' properties on class.

    eigenvalues and occupations will be arrays of shape (spin, kpts, nbands).

    Classes must implement the old-fashioned get_eigenvalues and
    get_occupations methods."""

    @property
    def eigenvalues(self):
        return self.build_eig_occ_array(self.get_eigenvalues)

    @property
    def occupations(self):
        return self.build_eig_occ_array(self.get_occupation_numbers)

    def build_eig_occ_array(self, getter):
        nspins = self.get_number_of_spins()
        nkpts = len(self.get_ibz_k_points())
        nbands = self.get_number_of_bands()
        arr = np.zeros((nspins, nkpts, nbands))
        for s in range(nspins):
            for k in range(nkpts):
                arr[s, k, :] = getter(spin=s, kpt=k)
        return arr


class Parameters(dict):
    """Dictionary for parameters.

    Special feature: If param is a Parameters instance, then param.xc
    is a shorthand for param['xc'].
    """

    def __getattr__(self, key):
        if key not in self:
            return dict.__getattribute__(self, key)
        return self[key]

    def __setattr__(self, key, value):
        self[key] = value

    @classmethod
    def read(cls, filename):
        """Read parameters from file."""
        # We use ast to evaluate literals, avoiding eval()
        # for security reasons.
        import ast
        with open(filename) as fd:
            txt = fd.read().strip()
        assert txt.startswith('dict(')
        assert txt.endswith(')')
        txt = txt[5:-1]

        # The tostring() representation "dict(...)" is not actually
        # a literal, so we manually parse that along with the other
        # formatting that we did manually:
        dct = {}
        for line in txt.splitlines():
            key, val = line.split('=', 1)
            key = key.strip()
            val = val.strip()
            if val[-1] == ',':
                val = val[:-1]
            dct[key] = ast.literal_eval(val)

        parameters = cls(dct)
        return parameters

    def tostring(self):
        keys = sorted(self)
        return 'dict(' + ',\n     '.join(
            '{}={!r}'.format(key, self[key]) for key in keys) + ')\n'

    def write(self, filename):
        file = open(filename, 'w')
        file.write(self.tostring())
        file.close()


class Calculator(object):
    """Base-class for all ASE calculators.

    A calculator must raise PropertyNotImplementedError if asked for a
    property that it can't calculate.  So, if calculation of the
    stress tensor has not been implemented, get_stress(atoms) should
    raise PropertyNotImplementedError.  This can be achieved simply by not
    including the string 'stress' in the list implemented_properties
    which is a class member.  These are the names of the standard
    properties: 'energy', 'forces', 'stress', 'dipole', 'charges',
    'magmom' and 'magmoms'.
    """

    implemented_properties = []
    'Properties calculator can handle (energy, forces, ...)'

    default_parameters = {}
    'Default parameters'

    def __init__(self, restart=None, ignore_bad_restart_file=False, label=None,
                 atoms=None, directory='.', **kwargs):
        """Basic calculator implementation.

        restart: str
            Prefix for restart file.  May contain a directory.  Default
            is None: don't restart.
        ignore_bad_restart_file: bool
            Ignore broken or missing restart file.  By default, it is an
            error if the restart file is missing or broken.
        directory: str
            Working directory in which to read and write files and
            perform calculations.
        label: str
            Name used for all files.  Not supported by all calculators.
            May contain a directory, but please use the directory parameter
            for that instead.
        atoms: Atoms object
            Optional Atoms object to which the calculator will be
            attached.  When restarting, atoms will get its positions and
            unit-cell updated from file.
        """
        self.atoms = None  # copy of atoms object from last calculation
        self.results = {}  # calculated properties (energy, forces, ...)
        self.parameters = None  # calculational parameters

        if restart is not None:
            try:
                self.read(restart)  # read parameters, atoms and results
            except ReadError:
                if ignore_bad_restart_file:
                    self.reset()
                else:
                    raise

        self.directory = directory
        self.prefix = None
        if label is not None:
            if directory != '.' and '/' in label:
                raise ValueError('Directory redundantly specified though '
                                 'directory="{}" and label="{}".  '
                                 'Please omit "/" in label.'
                                 .format(directory, label))
            self.set_label(label)

        if self.parameters is None:
            # Use default parameters if they were not read from file:
            self.parameters = self.get_default_parameters()

        if atoms is not None:
            atoms.calc = self
            if self.atoms is not None:
                # Atoms were read from file.  Update atoms:
                if not (equal(atoms.numbers, self.atoms.numbers) and
                        (atoms.pbc == self.atoms.pbc).all()):
                    raise CalculatorError('Atoms not compatible with file')
                atoms.positions = self.atoms.positions
                atoms.cell = self.atoms.cell

        self.set(**kwargs)

        if not hasattr(self, 'name'):
            self.name = self.__class__.__name__.lower()

    @property
    def label(self):
        if self.directory == '.':
            return self.prefix

        # Generally, label ~ directory/prefix
        #
        # We use '/' rather than os.pathsep because
        #   1) directory/prefix does not represent any actual path
        #   2) We want the same string to work the same on all platforms
        if self.prefix is None:
            return self.directory + '/'

        return '{}/{}'.format(self.directory, self.prefix)

    @label.setter
    def label(self, label):
        if label is None:
            self.directory = '.'
            self.prefix = None
            return

        tokens = label.rsplit('/', 1)
        if len(tokens) == 2:
            directory, prefix = tokens
        else:
            assert len(tokens) == 1
            directory = '.'
            prefix = tokens[0]
        if prefix == '':
            prefix = None
        self.directory = directory
        self.prefix = prefix

    def set_label(self, label):
        """Set label and convert label to directory and prefix.

        Examples:

        * label='abc': (directory='.', prefix='abc')
        * label='dir1/abc': (directory='dir1', prefix='abc')
        * label=None: (directory='.', prefix=None)

        Calculators that must write results to files with fixed names
        can override this method so that the directory is set to all
        of label."""
        self.label = label

    def get_default_parameters(self):
        return Parameters(copy.deepcopy(self.default_parameters))

    def todict(self, skip_default=True):
        defaults = self.get_default_parameters()
        dct = {}
        for key, value in self.parameters.items():
            if hasattr(value, 'todict'):
                value = value.todict()
            if skip_default:
                default = defaults.get(key, '_no_default_')
                if default != '_no_default_' and equal(value, default):
                    continue
            dct[key] = value
        return dct

    def reset(self):
        """Clear all information from old calculation."""

        self.atoms = None
        self.results = {}

    def read(self, label):
        """Read atoms, parameters and calculated properties from output file.

        Read result from self.label file.  Raise ReadError if the file
        is not there.  If the file is corrupted or contains an error
        message from the calculation, a ReadError should also be
        raised.  In case of succes, these attributes must set:

        atoms: Atoms object
            The state of the atoms from last calculation.
        parameters: Parameters object
            The parameter dictionary.
        results: dict
            Calculated properties like energy and forces.

        The FileIOCalculator.read() method will typically read atoms
        and parameters and get the results dict by calling the
        read_results() method."""

        self.set_label(label)

    def get_atoms(self):
        if self.atoms is None:
            raise ValueError('Calculator has no atoms')
        atoms = self.atoms.copy()
        atoms.calc = self
        return atoms

    @classmethod
    def read_atoms(cls, restart, **kwargs):
        return cls(restart=restart, label=restart, **kwargs).get_atoms()

    def set(self, **kwargs):
        """Set parameters like set(key1=value1, key2=value2, ...).

        A dictionary containing the parameters that have been changed
        is returned.

        Subclasses must implement a set() method that will look at the
        chaneged parameters and decide if a call to reset() is needed.
        If the changed parameters are harmless, like a change in
        verbosity, then there is no need to call reset().

        The special keyword 'parameters' can be used to read
        parameters from a file."""

        if 'parameters' in kwargs:
            filename = kwargs.pop('parameters')
            parameters = Parameters.read(filename)
            parameters.update(kwargs)
            kwargs = parameters

        changed_parameters = {}

        for key, value in kwargs.items():
            oldvalue = self.parameters.get(key)
            if key not in self.parameters or not equal(value, oldvalue):
                changed_parameters[key] = value
                self.parameters[key] = value

        return changed_parameters

    def check_state(self, atoms, tol=1e-15):
        """Check for system changes since last calculation."""
        return compare_atoms(self.atoms, atoms, tol)

    def get_potential_energy(self, atoms=None, force_consistent=False):
        energy = self.get_property('energy', atoms)
        if force_consistent:
            if 'free_energy' not in self.results:
                name = self.__class__.__name__
                # XXX but we don't know why the energy is not there.
                # We should raise PropertyNotPresent.  Discuss
                raise PropertyNotImplementedError(
                    'Force consistent/free energy ("free_energy") '
                    'not provided by {0} calculator'.format(name))
            return self.results['free_energy']
        else:
            return energy

    def get_forces(self, atoms=None):
        return self.get_property('forces', atoms)

    def get_stress(self, atoms=None):
        return self.get_property('stress', atoms)

    def get_stresses(self, atoms=None):
        return self.get_property('stresses', atoms)

    def get_dipole_moment(self, atoms=None):
        return self.get_property('dipole', atoms)

    def get_charges(self, atoms=None):
        return self.get_property('charges', atoms)

    def get_magnetic_moment(self, atoms=None):
        return self.get_property('magmom', atoms)

    def get_magnetic_moments(self, atoms=None):
        """Calculate magnetic moments projected onto atoms."""
        return self.get_property('magmoms', atoms)

    def get_property(self, name, atoms=None, allow_calculation=True):
        if name not in self.implemented_properties:
            raise PropertyNotImplementedError('{} property not implemented'
                                              .format(name))

        if atoms is None:
            atoms = self.atoms
            system_changes = []
        else:
            system_changes = self.check_state(atoms)
            if system_changes:
                self.reset()
        if name not in self.results:
            if not allow_calculation:
                return None
            self.calculate(atoms, [name], system_changes)

        if name == 'magmom' and 'magmom' not in self.results:
            return 0.0

        if name == 'magmoms' and 'magmoms' not in self.results:
            return np.zeros(len(atoms))

        if name not in self.results:
            # For some reason the calculator was not able to do what we want,
            # and that is OK.
            raise PropertyNotImplementedError('{} not present in this '
                                              'calculation'.format(name))

        result = self.results[name]
        if isinstance(result, np.ndarray):
            result = result.copy()
        return result

    def calculation_required(self, atoms, properties):
        assert not isinstance(properties, str)
        system_changes = self.check_state(atoms)
        if system_changes:
            return True
        for name in properties:
            if name not in self.results:
                return True
        return False

    def calculate(self, atoms=None, properties=['energy'],
                  system_changes=all_changes):
        """Do the calculation.

        properties: list of str
            List of what needs to be calculated.  Can be any combination
            of 'energy', 'forces', 'stress', 'dipole', 'charges', 'magmom'
            and 'magmoms'.
        system_changes: list of str
            List of what has changed since last calculation.  Can be
            any combination of these six: 'positions', 'numbers', 'cell',
            'pbc', 'initial_charges' and 'initial_magmoms'.

        Subclasses need to implement this, but can ignore properties
        and system_changes if they want.  Calculated properties should
        be inserted into results dictionary like shown in this dummy
        example::

            self.results = {'energy': 0.0,
                            'forces': np.zeros((len(atoms), 3)),
                            'stress': np.zeros(6),
                            'dipole': np.zeros(3),
                            'charges': np.zeros(len(atoms)),
                            'magmom': 0.0,
                            'magmoms': np.zeros(len(atoms))}

        The subclass implementation should first call this
        implementation to set the atoms attribute.
        """

        if atoms is not None:
            self.atoms = atoms.copy()

    def calculate_numerical_forces(self, atoms, d=0.001):
        """Calculate numerical forces using finite difference.

        All atoms will be displaced by +d and -d in all directions."""

        from ase.calculators.test import numeric_force
        return np.array([[numeric_force(atoms, a, i, d)
                          for i in range(3)] for a in range(len(atoms))])

    def calculate_numerical_stress(self, atoms, d=1e-6, voigt=True):
        """Calculate numerical stress using finite difference."""

        stress = np.zeros((3, 3), dtype=float)

        cell = atoms.cell.copy()
        V = atoms.get_volume()
        for i in range(3):
            x = np.eye(3)
            x[i, i] += d
            atoms.set_cell(np.dot(cell, x), scale_atoms=True)
            eplus = atoms.get_potential_energy(force_consistent=True)

            x[i, i] -= 2 * d
            atoms.set_cell(np.dot(cell, x), scale_atoms=True)
            eminus = atoms.get_potential_energy(force_consistent=True)

            stress[i, i] = (eplus - eminus) / (2 * d * V)
            x[i, i] += d

            j = i - 2
            x[i, j] = d
            x[j, i] = d
            atoms.set_cell(np.dot(cell, x), scale_atoms=True)
            eplus = atoms.get_potential_energy(force_consistent=True)

            x[i, j] = -d
            x[j, i] = -d
            atoms.set_cell(np.dot(cell, x), scale_atoms=True)
            eminus = atoms.get_potential_energy(force_consistent=True)

            stress[i, j] = (eplus - eminus) / (4 * d * V)
            stress[j, i] = stress[i, j]
        atoms.set_cell(cell, scale_atoms=True)

        if voigt:
            return stress.flat[[0, 4, 8, 5, 2, 1]]
        else:
            return stress

    def get_spin_polarized(self):
        return False

    def band_structure(self):
        """Create band-structure object for plotting."""
        from ase.dft.band_structure import get_band_structure
        # XXX This calculator is supposed to just have done a band structure
        # calculation, but the calculator may not have the correct Fermi level
        # if it updated the Fermi level after changing k-points.
        # This will be a problem with some calculators (currently GPAW), and
        # the user would have to override this by providing the Fermi level
        # from the selfconsistent calculation.
        return get_band_structure(calc=self)


class FileIOCalculator(Calculator):
    """Base class for calculators that write/read input/output files."""

    command = None  # str
    'Command used to start calculation'

    def __init__(self, restart=None, ignore_bad_restart_file=False,
                 label=None, atoms=None, command=None, **kwargs):
        """File-IO calculator.

        command: str
            Command used to start calculation.
        """

        Calculator.__init__(self, restart, ignore_bad_restart_file, label,
                            atoms, **kwargs)

        if command is not None:
            self.command = command
        else:
            name = 'ASE_' + self.name.upper() + '_COMMAND'
            self.command = os.environ.get(name, self.command)

    def calculate(self, atoms=None, properties=['energy'],
                  system_changes=all_changes):
        Calculator.calculate(self, atoms, properties, system_changes)
        self.write_input(self.atoms, properties, system_changes)
        if self.command is None:
            raise CalculatorSetupError(
                'Please set ${} environment variable '
                .format('ASE_' + self.name.upper() + '_COMMAND') +
                'or supply the command keyword')
        command = self.command
        if 'PREFIX' in command:
            command = command.replace('PREFIX', self.prefix)
        errorcode = subprocess.call(command, shell=True, cwd=self.directory)

        if errorcode:
            path = os.path.abspath(self.directory)
            raise CalculationFailed('{} in {} returned an error: {}'
                                    .format(self.name, path, errorcode))
        self.read_results()

    def write_input(self, atoms, properties=None, system_changes=None):
        """Write input file(s).

        Call this method first in subclasses so that directories are
        created automatically."""

        absdir = os.path.abspath(self.directory)
        if absdir != os.curdir and not os.path.isdir(self.directory):
            os.makedirs(self.directory)

    def read_results(self):
        """Read energy, forces, ... from output file(s)."""
        pass<|MERGE_RESOLUTION|>--- conflicted
+++ resolved
@@ -106,17 +106,10 @@
 # Recognized names of calculators sorted alphabetically:
 names = ['abinit', 'ace', 'aims', 'amber', 'asap', 'castep', 'cp2k', 'crystal',
          'demon', 'dftb', 'dftd3', 'dmol', 'eam', 'elk', 'emt', 'espresso',
-<<<<<<< HEAD
-         'exciting', 'fleur', 'gaussian', 'gpaw', 'gromacs', 'gulp',
-         'hotbit', 'jacapo', 'kim', 'lammpsrun',
-         'lammpslib', 'lj', 'mopac', 'morse', 'nwchem', 'octopus', 'onetep',
-         'openmx', 'siesta', 'tip3p', 'turbomole', 'vasp']
-=======
          'exciting', 'fleur', 'gaussian', 'gpaw', 'gromacs', 'gulp', 'hotbit',
-         'jacapo', 'lammpsrun', 'lammpslib', 'lj', 'mopac', 'morse', 'nwchem',
-         'octopus', 'onetep', 'openmx', 'qchem', 'siesta', 'tip3p',
+         'jacapo', 'kim', 'lammpsrun', 'lammpslib', 'lj', 'mopac', 'morse',
+         'nwchem', 'octopus', 'onetep', 'openmx', 'qchem', 'siesta', 'tip3p',
          'turbomole', 'vasp']
->>>>>>> 56670f28
 
 
 special = {'cp2k': 'CP2K',
