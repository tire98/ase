"""
Wrappers that provide a minimal interface to kimpy methods and objects

Daniel S. Karls
University of Minnesota
"""

import functools

import numpy as np
import kimpy

from .exceptions import (
    KIMModelNotFound,
    KIMModelInitializationError,
    KimpyError,
    KIMModelParameterError,
)

# Function used for casting parameter/extent indices to C-compatible ints
c_int = np.intc

# Function used for casting floating point parameter values to C-compatible
# doubles
c_double = np.double


def c_int_args(func):
    """
    Decorator for instance methods that will cast all of the args passed,
    excluding the first (which corresponds to 'self'), to C-compatible
    integers.
    """

    @functools.wraps(func)
    def myfunc(*args, **kwargs):
        args_cast = [args[0]]
        args_cast += map(c_int, args[1:])
        return func(*args, **kwargs)

    return myfunc


def check_call(f, *args):
    """
    Call a kimpy function using its arguments and, if a RuntimeError is raised,
    catch it and raise a KimpyError with the exception's message.

    (Starting with kimpy 2.0.0, a RuntimeError is the only exception type raised
    when something goes wrong.)
    """
    try:
        return f(*args)
    except RuntimeError as e:
        raise KimpyError(f'Calling kimpy function "{f.__name__}" failed:\n  {str(e)}')


def check_call_wrapper(func):
    @functools.wraps(func)
    def myfunc(*args, **kwargs):
        return check_call(func, *args)

    return myfunc


# kimpy methods
collections_create = functools.partial(check_call, kimpy.collections.create)
model_create = functools.partial(check_call, kimpy.model.create)
simulator_model_create = functools.partial(check_call, kimpy.simulator_model.create)
get_species_name = functools.partial(check_call, kimpy.species_name.get_species_name)
get_number_of_species_names = functools.partial(
    check_call, kimpy.species_name.get_number_of_species_names
)

# kimpy attributes (here to avoid importing kimpy in higher-level modules)
collection_item_type_portableModel = kimpy.collection_item_type.portableModel


class ModelCollections:
    """
    KIM Portable Models and Simulator Models are installed/managed into
    different "collections".  In order to search through the different
    KIM API model collections on the system, a corresponding object must
    be instantiated.  For more on model collections, see the KIM API's
    install file:
    https://github.com/openkim/kim-api/blob/master/INSTALL
    """

    def __init__(self):
        self.collection = collections_create()

    def __enter__(self):
        return self

    def __exit__(self, exc_type, value, traceback):
        pass

    def get_item_type(self, model_name):
        try:
            model_type = check_call(self.collection.get_item_type, model_name)
        except KimpyError:
            msg = (
                "Could not find model {} installed in any of the KIM API "
                "model collections on this system.  See "
                "https://openkim.org/doc/usage/obtaining-models/ for "
                "instructions on installing models.".format(model_name)
            )
            raise KIMModelNotFound(msg)

        return model_type

    @property
    def initialized(self):
        return hasattr(self, "collection")


class PortableModel:
    """ Creates a KIM API Portable Model object and provides a minimal interface to it
    """

    def __init__(self, model_name, debug):
        self.model_name = model_name
        self.debug = debug

        # Create KIM API Model object
        units_accepted, self.kim_model = model_create(
            kimpy.numbering.zeroBased,
            kimpy.length_unit.A,
            kimpy.energy_unit.eV,
            kimpy.charge_unit.e,
            kimpy.temperature_unit.K,
            kimpy.time_unit.ps,
            self.model_name,
        )

        if not units_accepted:
            raise KIMModelInitializationError(
                "Requested units not accepted in kimpy.model.create"
            )

        if self.debug:
            l_unit, e_unit, c_unit, te_unit, ti_unit = self.kim_model.get_units()
            print("Length unit is: {}".format(l_unit))
            print("Energy unit is: {}".format(e_unit))
            print("Charge unit is: {}".format(c_unit))
            print("Temperature unit is: {}".format(te_unit))
            print("Time unit is: {}".format(ti_unit))
            print()

<<<<<<< HEAD
        self._create_parameters()

    def __del__(self):
        self.destroy()

=======
>>>>>>> cae152de
    def __enter__(self):
        return self

    def __exit__(self, exc_type, value, traceback):
        pass

    def _get_number_of_parameters(self):
        return self.kim_model.get_number_of_parameters()

    @c_int_args
    def _get_parameter_metadata(self, index_parameter):
        dtype, extent, name, description, error = self.kim_model.get_parameter_metadata(
            index_parameter
        )
        if error:
            raise KimpyError(f"Failed to retrieve metadata for parameter {name}")
        return dtype, extent, name, description

    def _create_parameters(self):
        self._parameters = {}
        num_params = self._get_number_of_parameters()
        for index_param in range(num_params):
            parameter_metadata = self._get_one_parameter_metadata(index_param)
            name = parameter_metadata["name"]
            self._parameters[name] = KIMModelParameter(
                self.kim_model,
                parameter_metadata["dtype"],
                parameter_metadata["extent"],
                name,
                parameter_metadata["description"],
                parameter_index=index_param,
            )

    def get_model_supported_species_and_codes(self):
        """Get all of the supported species for this model and their
        corresponding integer codes that are defined in the KIM API

        Returns
        -------
        species : list of str
            Abbreviated chemical symbols of all species the mmodel
            supports (e.g. ["Mo", "S"])

        codes : list of int
            Integer codes used by the model for each species (order
            corresponds to the order of ``species``)
        """
        species = []
        codes = []
        num_kim_species = get_number_of_species_names()

        for i in range(num_kim_species):
            species_name = get_species_name(i)

            species_is_supported, code = self.get_species_support_and_code(species_name)

            if species_is_supported:
                species.append(str(species_name))
                codes.append(code)

        return species, codes

    def clear_then_refresh(self):
        self.kim_model.clear_then_refresh()

<<<<<<< HEAD
=======
    def _get_number_of_parameters(self):
        return self.kim_model.get_number_of_parameters()

    @c_int_args
    def _get_parameter_metadata(self, index_parameter):
        try:
            dtype, extent, name, description = check_call(
                self.kim_model.get_parameter_metadata, index_parameter
            )
        except KimpyError as e:
            raise KIMModelParameterError(
                "Failed to retrieve metadata for "
                f"parameter at index {index_parameter}"
            ) from e

        return dtype, extent, name, description

    @c_int_args
    def _get_parameter_int(self, index_parameter, index_extent):
        try:
            return check_call(
                self.kim_model.get_parameter_int, index_parameter, index_extent
            )
        except KimpyError as e:
            raise KIMModelParameterError(
                "Failed to access component "
                f"{index_extent} of model parameter of type integer at "
                f"index {index_parameter}"
            ) from e

    @c_int_args
    def _get_parameter_double(self, index_parameter, index_extent):
        try:
            return check_call(
                self.kim_model.get_parameter_double, index_parameter, index_extent
            )
        except KimpyError as e:
            raise KIMModelParameterError(
                "Failed to access component "
                f"{index_extent} of model parameter of type double at "
                f"index {index_parameter}"
            ) from e

    def _set_parameter(self, index_parameter, index_extent, value_typecast):
        try:
            check_call(
                self.kim_model.set_parameter,
                c_int(index_parameter),
                c_int(index_extent),
                value_typecast,
            )
        except KimpyError as e:
            raise KIMModelParameterError(
                "Failed to set component "
                f"{index_extent} of model parameter at index "
                f"{index_parameter}"
            ) from e

>>>>>>> cae152de
    def parameters_metadata(self):
        """Metadata associated with all model parameters.

        Returns
        -------
        dict
            Metadata associated with all model parameters.
        """
        return {
            param_name: param.metadata for param_name, param in self._parameters.items()
        }

    def parameter_names(self):
        """Names of model parameters registered in the KIM API.

        Returns
        -------
        tuple
            Names of model parameters registered in the KIM API
        """
        return tuple(self._parameters.keys())

    def get_parameters(self, **kwargs):
        """
        Get the values of one or more model parameter arrays.

        Given the names of one or more model parameters and a set of indices
        for each of them, retrieve the corresponding elements of the relevant
        model parameter arrays.

        Parameters
        ----------
        **kwargs
            Names of the model parameters and the indices whose values should
            be retrieved.

        Returns
        -------
        dict
            The requested indices and the values of the model's parameters.

        Note
        ----
        The output of this method can be used as input of
        ``set_parameters``.

        Example
        -------
        To get `epsilons` and `sigmas` in the LJ universal model for Mo-Mo
        (index 4879), Mo-S (index 2006) and S-S (index 1980) interactions::

            >>> LJ = 'LJ_ElliottAkerson_2015_Universal__MO_959249795837_003'
            >>> calc = KIM(LJ)
            >>> calc.get_parameters(epsilons=[4879, 2006, 1980],
            ...                     sigmas=[4879, 2006, 1980])
            {'epsilons': [[4879, 2006, 1980],
                          [4.47499, 4.421814057295943, 4.36927]],
             'sigmas': [[4879, 2006, 1980],
                        [2.74397, 2.30743, 1.87089]]}
        """
        parameters = {}
        for parameter_name, index_range in kwargs.items():
            parameters.update(self._get_one_parameter(parameter_name, index_range))
        return parameters

    def set_parameters(self, **kwargs):
        """
        Set the values of one or more model parameter arrays.

        Given the names of one or more model parameters and a set of indices
        and corresponding values for each of them, mutate the corresponding
        elements of the relevant model parameter arrays.

        Parameters
        ----------
        **kwargs
            Names of the model parameters to mutate and the corresponding
            indices and values to set.

        Returns
        -------
        dict
            The requested indices and the values of the model's parameters
            that were set.

        Example
        -------
        To set `epsilons` in the LJ universal model for Mo-Mo (index 4879),
        Mo-S (index 2006) and S-S (index 1980) interactions to 5.0, 4.5, and
        4.0, respectively::

            >>> LJ = 'LJ_ElliottAkerson_2015_Universal__MO_959249795837_003'
            >>> calc = KIM(LJ)
            >>> calc.set_parameters(epsilons=[[4879, 2006, 1980],
            ...                               [5.0, 4.5, 4.0]])
            {'epsilons': [[4879, 2006, 1980],
                          [5.0, 4.5, 4.0]]}
        """
        parameters = {}
        for parameter_name, parameter_data in kwargs.items():
            index_range, values = parameter_data
            self._set_one_parameter(parameter_name, index_range, values)
            parameters.update({parameter_name: parameter_data})

        return parameters

    def _get_one_parameter(self, parameter_name, index_range):
        """
        Retrieve the value of one or more components of a model parameter array.

        Parameters
        ----------
        parameter_name : str
            Name of model parameter registered in the KIM API.
        index_range : int or list
            Zero-based index (int) or indices (list of int) specifying the
            component(s) of the corresponding model parameter array that are
            to be retrieved.

        Returns
        -------
        dict
            The requested indices and the corresponding values of the model
            parameter array.
        """
<<<<<<< HEAD
        return self._parameters[parameter_name].get_values(index_range)
=======
        (parameter_name_index, dtype, index_range_dim) = self._one_parameter_data(
            parameter_name, index_range
        )

        if index_range_dim == 0:
            values = self._get_one_value(parameter_name_index, index_range, dtype)
        elif index_range_dim == 1:
            values = []
            for idx in index_range:
                values.append(self._get_one_value(parameter_name_index, idx, dtype))
        else:
            raise KIMModelParameterError(
                "Index range must be an integer or a list of integers"
            )
        return {parameter_name: [index_range, values]}
>>>>>>> cae152de

    def _set_one_parameter(self, parameter_name, index_range, values):
        """
        Set the value of one or more components of a model parameter array.

        Parameters
        ----------
        parameter_name : str
            Name of model parameter registered in the KIM API.
        index_range : int or list
            Zero-based index (int) or indices (list of int) specifying the
            component(s) of the corresponding model parameter array that are
            to be mutated.
        values : int/float or list
            Value(s) to assign to the component(s) of the model parameter
            array specified by ``index_range``.
        """
<<<<<<< HEAD
        self._parameters[parameter_name].set_values(index_range, values)
=======
        (parameter_name_index, dtype, index_range_dim) = self._one_parameter_data(
            parameter_name, index_range
        )
        values_dim = np.ndim(values)

        # Check the shape of index_range and values
        msg = "index_range and values must have the same shape"
        assert index_range_dim == values_dim, msg

        if index_range_dim == 0:
            self._set_one_value(parameter_name_index, index_range, dtype, values)
        elif index_range_dim == 1:
            assert len(index_range) == len(values), msg
            for idx, value in zip(index_range, values):
                self._set_one_value(parameter_name_index, idx, dtype, value)
        else:
            raise KIMModelParameterError(
                "Index range must be an integer or a list containing a single integer"
            )
>>>>>>> cae152de

    def _get_one_parameter_metadata(self, index_parameter):
        """
        Get metadata associated with a single model parameter.

        Parameters
        ----------
        index_parameter : int
            Zero-based index used by the KIM API to refer to this model
            parameter.

        Returns
        -------
        dict
            Metadata associated with the requested model parameter.
        """
        dtype, extent, name, description = self._get_parameter_metadata(index_parameter)
<<<<<<< HEAD
        parameter_metadata = {
            "name": name,
            "dtype": repr(dtype),
            "extent": extent,
            "description": description,
        }
        return parameter_metadata
=======
        pdata = {
            name: {"dtype": repr(dtype), "extent": extent, "description": description,}
        }
        return pdata

    def _get_parameter_name_index(self, parameter_name):
        """
        Given the name of a model parameter, find the index used by the KIM
        API to refer to it.

        Parameters
        ----------
        parameter_name : str
            Name of model parameter registered in the KIM API.

        Returns
        -------
        int
            Zero-based index used by the KIM API to refer to this model parameter.
        """
        parameter_name_index = np.where(
            np.asarray(self.parameter_names()) == parameter_name
        )[0]
        return parameter_name_index

    def _get_one_value(self, index_param, index_extent, dtype):
        """
        Retrieve the value of a single component of a model parameter array.

        Parameters
        ----------
        index_param : int
            Zero-based index used by the KIM API to refer to this model
            parameter.
        index_extent : int
            Zero-based index locating the component of the model parameter
            array that is to be retrieved.
        dtype : "Integer" or "Double"
            Data type of the model's parameter.  Allowed types: "Integer" or
            "Double".

        Returns
        -------
        int or float
            Value of the requested component of the model parameter array.
        """
        self._check_parameter_data_type(dtype)

        if dtype == "Double":
            pp = self._get_parameter_double(index_param, index_extent)
        elif dtype == "Integer":
            pp = self._get_parameter_int(index_param, index_extent)

        return pp

    def _set_one_value(self, index_param, index_extent, dtype, value):
        """
        Set the value of a single component of a model parameter array.

        Parameters
        ----------
        index_param : int
            Zero-based index used by the KIM API to refer to this model
            parameter.
        index_extent : int
            Zero-based index locating the component of the model parameter
            array that is to be mutated.
        dtype : "Integer" or "Double"
            Data type of the model's parameter.  Allowed types: "Integer" or
            "Double".
        value : int or float
            Value to assign the the requested component of the model
            parameter array.
        """
        self._check_parameter_data_type(dtype)

        if dtype == "Double":
            value_typecast = c_double(value)
        elif dtype == "Integer":
            value_typecast = c_int(value)

        self._set_parameter(index_param, index_extent, value_typecast)

    def _one_parameter_data(self, parameter_name, index_range):
        """Get the data of one of the parameter. The data will be used in
        ``_get_one_parameter`` and ``_set_one_parameter``.

        Parameters
        ----------
        parameter_name : str
            Name of model parameter registered in the KIM API.:w

        index_range : int or list
            Zero-based index (int) or indices (list of int) specifying the
            to be mutated.
            component(s) of the corresponding model parameter array that are

        Returns
        -------
        list
            Contains index of model's parameter, metadata of the parameter,
            dtype, and dimension of ``index_range``.

        Raises
        ------
        KIMModelParameterError
            If ``parameter_name`` is not registered in the KIM API for the
            current model.
        """
        # Check if model has parameter_name
        if parameter_name not in self.parameter_names():
            raise KIMModelParameterError(
                f"Parameter '{parameter_name}' is not supported by "
                "this model. Please check that the parameter name is "
                "spelled correctly."
            )

        parameter_name_index = self._get_parameter_name_index(parameter_name)
        metadata = self._get_one_parameter_metadata(parameter_name_index)
        dtype = list(metadata.values())[0]["dtype"]

        index_range_dim = np.ndim(index_range)

        return parameter_name_index, dtype, index_range_dim

    @staticmethod
    def _check_parameter_data_type(dtype):
        if dtype not in ["Integer", "Double"]:
            raise KIMModelParameterError(
                f"Invalid data type '{dtype}'.  Allowed values are "
                "'Integer' or 'Double'."
            )
>>>>>>> cae152de

    @check_call_wrapper
    def compute(self, compute_args_wrapped, release_GIL):
        return self.kim_model.compute(compute_args_wrapped.compute_args, release_GIL)

    @check_call_wrapper
    def get_species_support_and_code(self, species_name):
        return self.kim_model.get_species_support_and_code(species_name)

    def get_influence_distance(self):
        return self.kim_model.get_influence_distance()

    def get_neighbor_list_cutoffs_and_hints(self):
        return self.kim_model.get_neighbor_list_cutoffs_and_hints()

    def compute_arguments_create(self):
        return ComputeArguments(self, self.debug)

    @property
    def initialized(self):
        return hasattr(self, "kim_model")


class KIMModelParameter:
    def __init__(self, kim_model, dtype, extent, name, description, parameter_index):
        self._kim_model = kim_model
        self._dtype = dtype
        self._extent = extent
        self._name = name
        self._description = description

        # Ensure that parameter_index is cast to a C-compatible integer. This
        # is necessary because this is passed to kimpy.
        self._parameter_index = c_int(parameter_index)

        self.metadata = {
            "dtype": self._dtype,
            "extent": self._extent,
            "name": self._name,
            "description": self._description,
        }

    @c_int_args
    def _get_parameter_int(self, index_extent):
        return self._kim_model.get_parameter_int(self._parameter_index, index_extent)

    @c_int_args
    def _get_parameter_double(self, index_extent):
        return self._kim_model.get_parameter_double(self._parameter_index, index_extent)

    def _get_one_value(self, index_extent):
        if self._dtype == "Double":
            return self._get_parameter_double(index_extent)[0]
        elif self._dtype == "Integer":
            return self._get_parameter_int(index_extent)[0]

    def _set_one_value(self, index_extent, value):

        if self._dtype == "Double":
            value_typecast = c_double(value)
        elif self._dtype == "Integer":
            value_typecast = c_int(value)

        self._kim_model.set_parameter(
            self._parameter_index, c_int(index_extent), value_typecast
        )

    def get_values(self, index_range):
        index_range_dim = np.ndim(index_range)
        if index_range_dim == 0:
            values = self._get_one_value(index_range)
        elif index_range_dim == 1:
            values = []
            for idx in index_range:
                values.append(self._get_one_value(idx))
        else:
            raise ValueError("Index range must be an integer or a list of integers")
        return {self._name: [index_range, values]}

    def set_values(self, index_range, values):
        index_range_dim = np.ndim(index_range)
        values_dim = np.ndim(values)

        # Check the shape of index_range and values
        msg = "index_range and values must have the same shape"
        assert index_range_dim == values_dim, msg

        if index_range_dim == 0:
            self._set_one_value(index_range, values)
        elif index_range_dim == 1:
            assert len(index_range) == len(values), msg
            for idx, value in zip(index_range, values):
                self._set_one_value(idx, value)
        else:
            raise ValueError("Index range must be an integer or a list of integers")


class ComputeArguments:
    """
    Creates a KIM API ComputeArguments object from a KIM Portable Model object and
    configures it for ASE.  A ComputeArguments object is associated with a KIM Portable
    Model and is used to inform the KIM API of what the model can compute.  It is also
    used to register the data arrays that allow the KIM API to pass the atomic
    coordinates to the model and retrieve the corresponding energy and forces, etc.
    """

    def __init__(self, kim_model_wrapped, debug):
        self.kim_model_wrapped = kim_model_wrapped
        self.debug = debug

        # Create KIM API ComputeArguments object
        self.compute_args = check_call(
            self.kim_model_wrapped.kim_model.compute_arguments_create
        )

        # Check compute arguments
        kimpy_arg_name = kimpy.compute_argument_name
        num_arguments = kimpy_arg_name.get_number_of_compute_argument_names()
        if self.debug:
            print("Number of compute_args: {}".format(num_arguments))

        for i in range(num_arguments):
            name = check_call(kimpy_arg_name.get_compute_argument_name, i)
            dtype = check_call(kimpy_arg_name.get_compute_argument_data_type, name)

            arg_support = self.get_argument_support_status(name)

            if self.debug:
                print(
                    "Compute Argument name {:21} is of type {:7} and has support "
                    "status {}".format(*[str(x) for x in [name, dtype, arg_support]])
                )

            # See if the model demands that we ask it for anything other than energy and
            # forces.  If so, raise an exception.
            if arg_support == kimpy.support_status.required:
                if (
                    name != kimpy.compute_argument_name.partialEnergy
                    and name != kimpy.compute_argument_name.partialForces
                ):
                    raise KIMModelInitializationError(
                        "Unsupported required ComputeArgument {}".format(name)
                    )

        # Check compute callbacks
        callback_name = kimpy.compute_callback_name
        num_callbacks = callback_name.get_number_of_compute_callback_names()
        if self.debug:
            print()
            print("Number of callbacks: {}".format(num_callbacks))

        for i in range(num_callbacks):
            name = check_call(callback_name.get_compute_callback_name, i)

            support_status = self.get_callback_support_status(name)

            if self.debug:
                print(
                    "Compute callback {:17} has support status {}".format(
                        str(name), support_status
                    )
                )

            # Cannot handle any "required" callbacks
            if support_status == kimpy.support_status.required:
                raise KIMModelInitializationError(
                    "Unsupported required ComputeCallback: {}".format(name)
                )

    @check_call_wrapper
    def set_argument_pointer(self, compute_arg_name, data_object):
        return self.compute_args.set_argument_pointer(compute_arg_name, data_object)

    @check_call_wrapper
    def get_argument_support_status(self, name):
        return self.compute_args.get_argument_support_status(name)

    @check_call_wrapper
    def get_callback_support_status(self, name):
        return self.compute_args.get_callback_support_status(name)

    @check_call_wrapper
    def set_callback(self, compute_callback_name, callback_function, data_object):
        return self.compute_args.set_callback(
            compute_callback_name, callback_function, data_object
        )

    @check_call_wrapper
    def set_callback_pointer(self, compute_callback_name, callback, data_object):
        return self.compute_args.set_callback_pointer(
            compute_callback_name, callback, data_object
        )

    def update(
        self, num_particles, species_code, particle_contributing, coords, energy, forces
    ):
        """ Register model input and output in the kim_model object."""
        compute_arg_name = kimpy.compute_argument_name
        set_argument_pointer = self.set_argument_pointer

        set_argument_pointer(compute_arg_name.numberOfParticles, num_particles)
        set_argument_pointer(compute_arg_name.particleSpeciesCodes, species_code)
        set_argument_pointer(
            compute_arg_name.particleContributing, particle_contributing
        )
        set_argument_pointer(compute_arg_name.coordinates, coords)
        set_argument_pointer(compute_arg_name.partialEnergy, energy)
        set_argument_pointer(compute_arg_name.partialForces, forces)

        if self.debug:
            print("Debug: called update_kim")
            print()


class SimulatorModel:
    """ Creates a KIM API Simulator Model object and provides a minimal
    interface to it.  This is only necessary in this package in order to
    extract any information about a given simulator model because it is
    generally embedded in a shared object.
    """

    def __init__(self, model_name):
        # Create a KIM API Simulator Model object for this model
        self.model_name = model_name
        self.simulator_model = simulator_model_create(self.model_name)

        # Need to close template map in order to access simulator model metadata
        self.simulator_model.close_template_map()

    def __enter__(self):
        return self

    def __exit__(self, exc_type, value, traceback):
        pass

    @property
    def simulator_name(self):
        simulator_name, _ = self.simulator_model.get_simulator_name_and_version()
        return simulator_name

    @property
    def num_supported_species(self):
        num_supported_species = self.simulator_model.get_number_of_supported_species()
        if num_supported_species == 0:
            raise KIMModelInitializationError(
                "Unable to determine supported species of "
                "simulator model {}.".format(self.model_name)
            )
        return num_supported_species

    @property
    def supported_species(self):
        supported_species = []
        for spec_code in range(self.num_supported_species):
            species = check_call(self.simulator_model.get_supported_species, spec_code)
            supported_species.append(species)

        return tuple(supported_species)

    @property
    def num_metadata_fields(self):
        return self.simulator_model.get_number_of_simulator_fields()

    @property
    def metadata(self):
        sm_metadata_fields = {}
        for field in range(self.num_metadata_fields):
            extent, field_name = check_call(
                self.simulator_model.get_simulator_field_metadata, field
            )
            sm_metadata_fields[field_name] = []
            for ln in range(extent):
                field_line = check_call(
                    self.simulator_model.get_simulator_field_line, field, ln
                )
                sm_metadata_fields[field_name].append(field_line)

        return sm_metadata_fields

    @property
    def supported_units(self):
        try:
            supported_units = self.metadata["units"][0]
        except (KeyError, IndexError):
            raise KIMModelInitializationError(
                "Unable to determine supported units of "
                "simulator model {}.".format(self.model_name)
            )

        return supported_units

    @property
    def atom_style(self):
        """
        See if a 'model-init' field exists in the SM metadata and, if
        so, whether it contains any entries including an "atom_style"
        command.  This is specific to LAMMPS SMs and is only required
        for using the LAMMPSrun calculator because it uses
        lammps.inputwriter to create a data file.  All other content in
        'model-init', if it exists, is ignored.
        """
        atom_style = None
        for ln in self.metadata.get("model-init", []):
            if ln.find("atom_style") != -1:
                atom_style = ln.split()[1]

        return atom_style

    @property
    def model_defn(self):
        return self.metadata["model-defn"]

    @property
    def initialized(self):
        return hasattr(self, "simulator_model")<|MERGE_RESOLUTION|>--- conflicted
+++ resolved
@@ -115,8 +115,7 @@
 
 
 class PortableModel:
-    """ Creates a KIM API Portable Model object and provides a minimal interface to it
-    """
+    """Creates a KIM API Portable Model object and provides a minimal interface to it"""
 
     def __init__(self, model_name, debug):
         self.model_name = model_name
@@ -139,7 +138,9 @@
             )
 
         if self.debug:
-            l_unit, e_unit, c_unit, te_unit, ti_unit = self.kim_model.get_units()
+            l_unit, e_unit, c_unit, te_unit, ti_unit = check_call(
+                self.kim_model.get_units
+            )
             print("Length unit is: {}".format(l_unit))
             print("Energy unit is: {}".format(e_unit))
             print("Charge unit is: {}".format(c_unit))
@@ -147,14 +148,8 @@
             print("Time unit is: {}".format(ti_unit))
             print()
 
-<<<<<<< HEAD
         self._create_parameters()
 
-    def __del__(self):
-        self.destroy()
-
-=======
->>>>>>> cae152de
     def __enter__(self):
         return self
 
@@ -162,16 +157,7 @@
         pass
 
     def _get_number_of_parameters(self):
-        return self.kim_model.get_number_of_parameters()
-
-    @c_int_args
-    def _get_parameter_metadata(self, index_parameter):
-        dtype, extent, name, description, error = self.kim_model.get_parameter_metadata(
-            index_parameter
-        )
-        if error:
-            raise KimpyError(f"Failed to retrieve metadata for parameter {name}")
-        return dtype, extent, name, description
+        return check_call(self.kim_model.get_number_of_parameters)
 
     def _create_parameters(self):
         self._parameters = {}
@@ -218,12 +204,7 @@
         return species, codes
 
     def clear_then_refresh(self):
-        self.kim_model.clear_then_refresh()
-
-<<<<<<< HEAD
-=======
-    def _get_number_of_parameters(self):
-        return self.kim_model.get_number_of_parameters()
+        check_call(self.kim_model.clear_then_refresh)
 
     @c_int_args
     def _get_parameter_metadata(self, index_parameter):
@@ -239,48 +220,6 @@
 
         return dtype, extent, name, description
 
-    @c_int_args
-    def _get_parameter_int(self, index_parameter, index_extent):
-        try:
-            return check_call(
-                self.kim_model.get_parameter_int, index_parameter, index_extent
-            )
-        except KimpyError as e:
-            raise KIMModelParameterError(
-                "Failed to access component "
-                f"{index_extent} of model parameter of type integer at "
-                f"index {index_parameter}"
-            ) from e
-
-    @c_int_args
-    def _get_parameter_double(self, index_parameter, index_extent):
-        try:
-            return check_call(
-                self.kim_model.get_parameter_double, index_parameter, index_extent
-            )
-        except KimpyError as e:
-            raise KIMModelParameterError(
-                "Failed to access component "
-                f"{index_extent} of model parameter of type double at "
-                f"index {index_parameter}"
-            ) from e
-
-    def _set_parameter(self, index_parameter, index_extent, value_typecast):
-        try:
-            check_call(
-                self.kim_model.set_parameter,
-                c_int(index_parameter),
-                c_int(index_extent),
-                value_typecast,
-            )
-        except KimpyError as e:
-            raise KIMModelParameterError(
-                "Failed to set component "
-                f"{index_extent} of model parameter at index "
-                f"{index_parameter}"
-            ) from e
-
->>>>>>> cae152de
     def parameters_metadata(self):
         """Metadata associated with all model parameters.
 
@@ -406,25 +345,13 @@
             The requested indices and the corresponding values of the model
             parameter array.
         """
-<<<<<<< HEAD
-        return self._parameters[parameter_name].get_values(index_range)
-=======
-        (parameter_name_index, dtype, index_range_dim) = self._one_parameter_data(
-            parameter_name, index_range
-        )
-
-        if index_range_dim == 0:
-            values = self._get_one_value(parameter_name_index, index_range, dtype)
-        elif index_range_dim == 1:
-            values = []
-            for idx in index_range:
-                values.append(self._get_one_value(parameter_name_index, idx, dtype))
-        else:
+        try:
+            return self._parameters[parameter_name].get_values(index_range)
+        except KeyError:
             raise KIMModelParameterError(
-                "Index range must be an integer or a list of integers"
-            )
-        return {parameter_name: [index_range, values]}
->>>>>>> cae152de
+                "Parameter '{parameter_name}' is not supported by this model. "
+                "Please check that the parameter name is spelled correctly."
+            )
 
     def _set_one_parameter(self, parameter_name, index_range, values):
         """
@@ -442,29 +369,13 @@
             Value(s) to assign to the component(s) of the model parameter
             array specified by ``index_range``.
         """
-<<<<<<< HEAD
-        self._parameters[parameter_name].set_values(index_range, values)
-=======
-        (parameter_name_index, dtype, index_range_dim) = self._one_parameter_data(
-            parameter_name, index_range
-        )
-        values_dim = np.ndim(values)
-
-        # Check the shape of index_range and values
-        msg = "index_range and values must have the same shape"
-        assert index_range_dim == values_dim, msg
-
-        if index_range_dim == 0:
-            self._set_one_value(parameter_name_index, index_range, dtype, values)
-        elif index_range_dim == 1:
-            assert len(index_range) == len(values), msg
-            for idx, value in zip(index_range, values):
-                self._set_one_value(parameter_name_index, idx, dtype, value)
-        else:
+        try:
+            self._parameters[parameter_name].set_values(index_range, values)
+        except KeyError:
             raise KIMModelParameterError(
-                "Index range must be an integer or a list containing a single integer"
-            )
->>>>>>> cae152de
+                "Parameter '{parameter_name}' is not supported by this model. "
+                "Please check that the parameter name is spelled correctly."
+            )
 
     def _get_one_parameter_metadata(self, index_parameter):
         """
@@ -482,7 +393,6 @@
             Metadata associated with the requested model parameter.
         """
         dtype, extent, name, description = self._get_parameter_metadata(index_parameter)
-<<<<<<< HEAD
         parameter_metadata = {
             "name": name,
             "dtype": repr(dtype),
@@ -490,140 +400,6 @@
             "description": description,
         }
         return parameter_metadata
-=======
-        pdata = {
-            name: {"dtype": repr(dtype), "extent": extent, "description": description,}
-        }
-        return pdata
-
-    def _get_parameter_name_index(self, parameter_name):
-        """
-        Given the name of a model parameter, find the index used by the KIM
-        API to refer to it.
-
-        Parameters
-        ----------
-        parameter_name : str
-            Name of model parameter registered in the KIM API.
-
-        Returns
-        -------
-        int
-            Zero-based index used by the KIM API to refer to this model parameter.
-        """
-        parameter_name_index = np.where(
-            np.asarray(self.parameter_names()) == parameter_name
-        )[0]
-        return parameter_name_index
-
-    def _get_one_value(self, index_param, index_extent, dtype):
-        """
-        Retrieve the value of a single component of a model parameter array.
-
-        Parameters
-        ----------
-        index_param : int
-            Zero-based index used by the KIM API to refer to this model
-            parameter.
-        index_extent : int
-            Zero-based index locating the component of the model parameter
-            array that is to be retrieved.
-        dtype : "Integer" or "Double"
-            Data type of the model's parameter.  Allowed types: "Integer" or
-            "Double".
-
-        Returns
-        -------
-        int or float
-            Value of the requested component of the model parameter array.
-        """
-        self._check_parameter_data_type(dtype)
-
-        if dtype == "Double":
-            pp = self._get_parameter_double(index_param, index_extent)
-        elif dtype == "Integer":
-            pp = self._get_parameter_int(index_param, index_extent)
-
-        return pp
-
-    def _set_one_value(self, index_param, index_extent, dtype, value):
-        """
-        Set the value of a single component of a model parameter array.
-
-        Parameters
-        ----------
-        index_param : int
-            Zero-based index used by the KIM API to refer to this model
-            parameter.
-        index_extent : int
-            Zero-based index locating the component of the model parameter
-            array that is to be mutated.
-        dtype : "Integer" or "Double"
-            Data type of the model's parameter.  Allowed types: "Integer" or
-            "Double".
-        value : int or float
-            Value to assign the the requested component of the model
-            parameter array.
-        """
-        self._check_parameter_data_type(dtype)
-
-        if dtype == "Double":
-            value_typecast = c_double(value)
-        elif dtype == "Integer":
-            value_typecast = c_int(value)
-
-        self._set_parameter(index_param, index_extent, value_typecast)
-
-    def _one_parameter_data(self, parameter_name, index_range):
-        """Get the data of one of the parameter. The data will be used in
-        ``_get_one_parameter`` and ``_set_one_parameter``.
-
-        Parameters
-        ----------
-        parameter_name : str
-            Name of model parameter registered in the KIM API.:w
-
-        index_range : int or list
-            Zero-based index (int) or indices (list of int) specifying the
-            to be mutated.
-            component(s) of the corresponding model parameter array that are
-
-        Returns
-        -------
-        list
-            Contains index of model's parameter, metadata of the parameter,
-            dtype, and dimension of ``index_range``.
-
-        Raises
-        ------
-        KIMModelParameterError
-            If ``parameter_name`` is not registered in the KIM API for the
-            current model.
-        """
-        # Check if model has parameter_name
-        if parameter_name not in self.parameter_names():
-            raise KIMModelParameterError(
-                f"Parameter '{parameter_name}' is not supported by "
-                "this model. Please check that the parameter name is "
-                "spelled correctly."
-            )
-
-        parameter_name_index = self._get_parameter_name_index(parameter_name)
-        metadata = self._get_one_parameter_metadata(parameter_name_index)
-        dtype = list(metadata.values())[0]["dtype"]
-
-        index_range_dim = np.ndim(index_range)
-
-        return parameter_name_index, dtype, index_range_dim
-
-    @staticmethod
-    def _check_parameter_data_type(dtype):
-        if dtype not in ["Integer", "Double"]:
-            raise KIMModelParameterError(
-                f"Invalid data type '{dtype}'.  Allowed values are "
-                "'Integer' or 'Double'."
-            )
->>>>>>> cae152de
 
     @check_call_wrapper
     def compute(self, compute_args_wrapped, release_GIL):
@@ -668,17 +444,37 @@
 
     @c_int_args
     def _get_parameter_int(self, index_extent):
-        return self._kim_model.get_parameter_int(self._parameter_index, index_extent)
+        try:
+            return check_call(
+                self._kim_model.get_parameter_int, self._parameter_index, index_extent
+            )
+        except KimpyError as e:
+            raise KIMModelParameterError(
+                f"Failed to access component {index_extent} of model "
+                "parameter of type integer at parameter index "
+                f"{self._parameter_index}"
+            ) from e
 
     @c_int_args
     def _get_parameter_double(self, index_extent):
-        return self._kim_model.get_parameter_double(self._parameter_index, index_extent)
+        try:
+            return check_call(
+                self._kim_model.get_parameter_double,
+                self._parameter_index,
+                index_extent,
+            )
+        except KimpyError as e:
+            raise KIMModelParameterError(
+                f"Failed to access component {index_extent} of model "
+                "parameter of type double at parameter index "
+                f"{self._parameter_index}"
+            ) from e
 
     def _get_one_value(self, index_extent):
         if self._dtype == "Double":
-            return self._get_parameter_double(index_extent)[0]
+            return self._get_parameter_double(index_extent)
         elif self._dtype == "Integer":
-            return self._get_parameter_int(index_extent)[0]
+            return self._get_parameter_int(index_extent)
 
     def _set_one_value(self, index_extent, value):
 
@@ -687,9 +483,19 @@
         elif self._dtype == "Integer":
             value_typecast = c_int(value)
 
-        self._kim_model.set_parameter(
-            self._parameter_index, c_int(index_extent), value_typecast
-        )
+        try:
+            check_call(
+                self._kim_model.set_parameter,
+                self._parameter_index,
+                c_int(index_extent),
+                value_typecast,
+            )
+        except KimpyError:
+            raise KIMModelParameterError(
+                f"Failed to set component {index_extent} at parameter index "
+                f"{self._parameter_index} to {self._dtype} value "
+                f"{value_typecast}"
+            )
 
     def get_values(self, index_range):
         index_range_dim = np.ndim(index_range)
@@ -700,7 +506,9 @@
             for idx in index_range:
                 values.append(self._get_one_value(idx))
         else:
-            raise ValueError("Index range must be an integer or a list of integers")
+            raise KIMModelParameterError(
+                "Index range must be an integer or a list of integers"
+            )
         return {self._name: [index_range, values]}
 
     def set_values(self, index_range, values):
@@ -718,7 +526,10 @@
             for idx, value in zip(index_range, values):
                 self._set_one_value(idx, value)
         else:
-            raise ValueError("Index range must be an integer or a list of integers")
+            raise KIMModelParameterError(
+                "Index range must be an integer or a list containing a "
+                "single integer"
+            )
 
 
 class ComputeArguments:
@@ -820,7 +631,7 @@
     def update(
         self, num_particles, species_code, particle_contributing, coords, energy, forces
     ):
-        """ Register model input and output in the kim_model object."""
+        """Register model input and output in the kim_model object."""
         compute_arg_name = kimpy.compute_argument_name
         set_argument_pointer = self.set_argument_pointer
 
@@ -839,7 +650,7 @@
 
 
 class SimulatorModel:
-    """ Creates a KIM API Simulator Model object and provides a minimal
+    """Creates a KIM API Simulator Model object and provides a minimal
     interface to it.  This is only necessary in this package in order to
     extract any information about a given simulator model because it is
     generally embedded in a shared object.
