--- conflicted
+++ resolved
@@ -104,10 +104,6 @@
         return ((1 - dn) * self.ldos[:, :, n].mean() +
                 dn * self.ldos[:, :, (n + 1) % nz].mean())
     
-<<<<<<< HEAD
-    def scan(self, bias, current, z0=None):
-        """Constant current 2-d scan."""
-=======
     def scan(self, bias, current, z0=None, repeat=(1, 1)):
         """Constant current 2-d scan.
         
@@ -122,7 +118,6 @@
         
         """
         
->>>>>>> 2653441b
         self.calculate_ldos(bias)
 
         L = self.cell[2, 2]
@@ -134,13 +129,10 @@
         heights = np.empty(ldos.shape[0])
         for i, a in enumerate(ldos):
             heights[i] = find_height(a, current, h, z0)
-<<<<<<< HEAD
-=======
 
         s0 = heights.shape = self.ldos.shape[:2]
         heights = np.tile(heights, repeat)
         s = heights.shape
->>>>>>> 2653441b
 
         ij = np.indices(s, dtype=float).reshape((2, -1)).T
         x, y = np.dot(ij / s0, self.cell[:2, :2]).T.reshape((2,) + s)
@@ -158,11 +150,7 @@
             stm.linescan(-1.0, c, (1.2, 0.0), (1.2, 3.0))
         """
 
-<<<<<<< HEAD
-        heights = self.scan(bias, current, z0)
-=======
         heights = self.scan(bias, current, z0)[2]
->>>>>>> 2653441b
 
         p1 = np.asarray(p1, float)
         p2 = np.asarray(p2, float)
@@ -178,10 +166,6 @@
             q = np.dot(p, M) * shape
             line[i] = interpolate(q, heights)
         return np.linspace(0, s, npoints), line
-<<<<<<< HEAD
-
-
-=======
         
         
 def interpolate(q, heights):
@@ -198,7 +182,6 @@
     return z
      
      
->>>>>>> 2653441b
 def find_height(ldos, current, h, z0=None):
     if z0 is None:
         n = len(ldos) - 1
