"""SQLite3 backend.

Versions:

1) Added 3 more columns.
2) Changed "user" to "username".
3) Now adding keys to keyword table and added an "information" table containing
   a version number.
4) Got rid of keywords.
5) Add fmax, smax, mass, volume, charge
6) Use REAL for magmom and drop possibility for non-collinear spin
7) Volume can be None
8) Added name='metadata' row to "information" table
9) Row data is now stored in binary format.
"""

import json
import numbers
import os
import sqlite3
import sys

import numpy as np
from contextlib import contextmanager

import ase.io.jsonio
from ase.data import atomic_numbers
from ase.calculators.calculator import all_properties
from ase.db.row import AtomsRow
from ase.db.core import (Database, ops, now, lock, invop, parse_selection,
                         object_to_bytes, bytes_to_object)
from ase.parallel import parallel_function

VERSION = 9

init_statements = [
    """CREATE TABLE systems (
    id INTEGER PRIMARY KEY AUTOINCREMENT,  -- ID's, timestamps and user name
    unique_id TEXT UNIQUE,
    ctime REAL,
    mtime REAL,
    username TEXT,
    numbers BLOB,  -- stuff that defines an Atoms object
    positions BLOB,
    cell BLOB,
    pbc INTEGER,
    initial_magmoms BLOB,
    initial_charges BLOB,
    masses BLOB,
    tags BLOB,
    momenta BLOB,
    constraints TEXT,  -- constraints and calculator
    calculator TEXT,
    calculator_parameters TEXT,
    energy REAL,  -- calculated properties
    free_energy REAL,
    forces BLOB,
    stress BLOB,
    dipole BLOB,
    magmoms BLOB,
    magmom REAL,
    charges BLOB,
    key_value_pairs TEXT,  -- key-value pairs and data as json
    data BLOB,
    natoms INTEGER,  -- stuff for making queries faster
    fmax REAL,
    smax REAL,
    volume REAL,
    mass REAL,
    charge REAL)""",

    """CREATE TABLE species (
    Z INTEGER,
    n INTEGER,
    id INTEGER,
    FOREIGN KEY (id) REFERENCES systems(id))""",

    """CREATE TABLE keys (
    key TEXT,
    id INTEGER,
    FOREIGN KEY (id) REFERENCES systems(id))""",

    """CREATE TABLE text_key_values (
    key TEXT,
    value TEXT,
    id INTEGER,
    FOREIGN KEY (id) REFERENCES systems(id))""",

    """CREATE TABLE number_key_values (
    key TEXT,
    value REAL,
    id INTEGER,
    FOREIGN KEY (id) REFERENCES systems(id))""",

    """CREATE TABLE information (
    name TEXT,
    value TEXT)""",

    "INSERT INTO information VALUES ('version', '{}')".format(VERSION)]

index_statements = [
    'CREATE INDEX unique_id_index ON systems(unique_id)',
    'CREATE INDEX ctime_index ON systems(ctime)',
    'CREATE INDEX username_index ON systems(username)',
    'CREATE INDEX calculator_index ON systems(calculator)',
    'CREATE INDEX species_index ON species(Z)',
    'CREATE INDEX key_index ON keys(key)',
    'CREATE INDEX text_index ON text_key_values(key)',
    'CREATE INDEX number_index ON number_key_values(key)']

all_tables = ['systems', 'species', 'keys',
              'text_key_values', 'number_key_values']


def float_if_not_none(x):
    """Convert numpy.float64 to float - old db-interfaces need that."""
    if x is not None:
        return float(x)


class SQLite3Database(Database, object):
    type = 'db'
    initialized = False
    _allow_reading_old_format = False
    default = 'NULL'  # used for autoincrement id
    connection = None
    version = None
    columnnames = [line.split()[0].lstrip()
                   for line in init_statements[0].splitlines()[1:]]

    def encode(self, obj, binary=False):
        if binary:
            return object_to_bytes(obj)
        return ase.io.jsonio.encode(obj)

    def decode(self, txt, lazy=False):
        if lazy:
            return txt
        if isinstance(txt, str):
            return ase.io.jsonio.decode(txt)
        return bytes_to_object(txt)

    def blob(self, array):
        """Convert array to blob/buffer object."""

        if array is None:
            return None
        if len(array) == 0:
            array = np.zeros(0)
        if array.dtype == np.int64:
            array = array.astype(np.int32)
        if not np.little_endian:
            array = array.byteswap()
        return memoryview(np.ascontiguousarray(array))

    def deblob(self, buf, dtype=float, shape=None):
        """Convert blob/buffer object to ndarray of correct dtype and shape.

        (without creating an extra view)."""
        if buf is None:
            return None
        if len(buf) == 0:
            array = np.zeros(0, dtype)
        else:
            array = np.frombuffer(buf, dtype)
            if not np.little_endian:
                array = array.byteswap()
        if shape is not None:
            array.shape = shape
        return array

    def _connect(self):
        return sqlite3.connect(self.filename, timeout=20)

    def __enter__(self):
        assert self.connection is None
        self.change_count = 0
        self.connection = self._connect()
        return self

    def __exit__(self, exc_type, exc_value, tb):
        if exc_type is None:
            self.connection.commit()
        else:
            self.connection.rollback()
        self.connection.close()
        self.connection = None

    @contextmanager
    def managed_connection(self, commit_frequency=5000):
        try:
            con = self.connection or self._connect()
            self._initialize(con)
            yield con
        except ValueError as exc:
            if self.connection is None:
                con.close()
            raise exc
        else:
            if self.connection is None:
                con.commit()
                con.close()
            else:
                self.change_count += 1
                if self.change_count % commit_frequency == 0:
                    con.commit()

    def _initialize(self, con):
        if self.initialized:
            return

        self._metadata = {}

        cur = con.execute(
            'SELECT COUNT(*) FROM sqlite_master WHERE name="systems"')

        if cur.fetchone()[0] == 0:
            for statement in init_statements:
                con.execute(statement)
            if self.create_indices:
                for statement in index_statements:
                    con.execute(statement)
            con.commit()
            self.version = VERSION
        else:
            cur = con.execute(
                'SELECT COUNT(*) FROM sqlite_master WHERE name="user_index"')
            if cur.fetchone()[0] == 1:
                # Old version with "user" instead of "username" column
                self.version = 1
            else:
                try:
                    cur = con.execute(
                        'SELECT value FROM information WHERE name="version"')
                except sqlite3.OperationalError:
                    self.version = 2
                else:
                    self.version = int(cur.fetchone()[0])

                cur = con.execute(
                    'SELECT value FROM information WHERE name="metadata"')
                results = cur.fetchall()
                if results:
                    self._metadata = json.loads(results[0][0])

        if self.version > VERSION:
            raise IOError('Can not read new ase.db format '
                          '(version {}).  Please update to latest ASE.'
                          .format(self.version))
        if self.version < 5 and not self._allow_reading_old_format:
            raise IOError('Please convert to new format. ' +
                          'Use: python -m ase.db.convert ' + self.filename)

        self.initialized = True

    def _write(self, atoms, key_value_pairs, data, id):
        ext_tables = key_value_pairs.pop("external_tables", {})
        Database._write(self, atoms, key_value_pairs, data)

        mtime = now()

        encode = self.encode
        blob = self.blob

        if not isinstance(atoms, AtomsRow):
            row = AtomsRow(atoms)
            row.ctime = mtime
            row.user = os.getenv('USER')
        else:
            row = atoms
            # Extract the external tables from AtomsRow
            names = self._get_external_table_names()
            for name in names:
                new_table = row.get(name, {})
                if new_table:
                    ext_tables[name] = new_table

        if not id and not key_value_pairs and not ext_tables:
            key_value_pairs = row.key_value_pairs

        for k, v in ext_tables.items():
            dtype = self._guess_type(v)
            self._create_table_if_not_exists(k, dtype)

        constraints = row._constraints
        if constraints:
            if isinstance(constraints, list):
                constraints = encode(constraints)
        else:
            constraints = None

        values = (row.unique_id,
                  row.ctime,
                  mtime,
                  row.user,
                  blob(row.numbers),
                  blob(row.positions),
                  blob(row.cell),
                  int(np.dot(row.pbc, [1, 2, 4])),
                  blob(row.get('initial_magmoms')),
                  blob(row.get('initial_charges')),
                  blob(row.get('masses')),
                  blob(row.get('tags')),
                  blob(row.get('momenta')),
                  constraints)

        if 'calculator' in row:
            values += (row.calculator, encode(row.calculator_parameters))
        else:
            values += (None, None)

        if not data:
            data = row._data

        with self.managed_connection() as con:
            if not isinstance(data, (str, bytes)):
                data = encode(data, binary=self.version >= 9)

            values += (row.get('energy'),
                       row.get('free_energy'),
                       blob(row.get('forces')),
                       blob(row.get('stress')),
                       blob(row.get('dipole')),
                       blob(row.get('magmoms')),
                       row.get('magmom'),
                       blob(row.get('charges')),
                       encode(key_value_pairs),
                       data,
                       len(row.numbers),
                       float_if_not_none(row.get('fmax')),
                       float_if_not_none(row.get('smax')),
                       float_if_not_none(row.get('volume')),
                       float(row.mass),
                       float(row.charge))

            cur = con.cursor()
            if id is None:
                q = self.default + ', ' + ', '.join('?' * len(values))
                cur.execute('INSERT INTO systems VALUES ({})'.format(q),
                            values)
                id = self.get_last_id(cur)
            else:
                self._delete(cur, [id], ['keys', 'text_key_values',
                                         'number_key_values', 'species'])
                q = ', '.join(name + '=?' for name in self.columnnames[1:])
                cur.execute('UPDATE systems SET {} WHERE id=?'.format(q),
                            values + (id,))

            count = row.count_atoms()
            if count:
                species = [(atomic_numbers[symbol], n, id)
                           for symbol, n in count.items()]
                cur.executemany('INSERT INTO species VALUES (?, ?, ?)',
                                species)

            text_key_values = []
            number_key_values = []
            for key, value in key_value_pairs.items():
                if isinstance(value, (numbers.Real, np.bool_)):
                    number_key_values.append([key, float(value), id])
                else:
                    assert isinstance(value, str)
                    text_key_values.append([key, value, id])

            cur.executemany('INSERT INTO text_key_values VALUES (?, ?, ?)',
                            text_key_values)
            cur.executemany('INSERT INTO number_key_values VALUES (?, ?, ?)',
                            number_key_values)
            cur.executemany('INSERT INTO keys VALUES (?, ?)',
                            [(key, id) for key in key_value_pairs])

            # Insert entries in the valid tables
            for tabname in ext_tables.keys():
                entries = ext_tables[tabname]
                entries['id'] = id
                self._insert_in_external_table(
                    cur, name=tabname, entries=ext_tables[tabname])

        return id

    def _update(self, id, key_value_pairs, data=None):
        """Update key_value_pairs and data for a single row """
        encode = self.encode
        ext_tables = key_value_pairs.pop('external_tables', {})

        for k, v in ext_tables.items():
            dtype = self._guess_type(v)
            self._create_table_if_not_exists(k, dtype)

        mtime = now()
        with self.managed_connection() as con:
            cur = con.cursor()
            cur.execute(
                'UPDATE systems SET mtime=?, key_value_pairs=? WHERE id=?',
                (mtime, encode(key_value_pairs), id))
            if data:
                if not isinstance(data, (str, bytes)):
                    data = encode(data, binary=self.version >= 9)
                cur.execute('UPDATE systems set data=? where id=?', (data, id))

            self._delete(cur, [id], ['keys', 'text_key_values',
                                     'number_key_values'])

            text_key_values = []
            number_key_values = []
            for key, value in key_value_pairs.items():
                if isinstance(value, (numbers.Real, np.bool_)):
                    number_key_values.append([key, float(value), id])
                else:
                    assert isinstance(value, str)
                    text_key_values.append([key, value, id])

            cur.executemany('INSERT INTO text_key_values VALUES (?, ?, ?)',
                            text_key_values)
            cur.executemany('INSERT INTO number_key_values VALUES (?, ?, ?)',
                            number_key_values)
            cur.executemany('INSERT INTO keys VALUES (?, ?)',
                            [(key, id) for key in key_value_pairs])

            # Insert entries in the valid tables
            for tabname in ext_tables.keys():
                entries = ext_tables[tabname]
                entries['id'] = id
                self._insert_in_external_table(
                    cur, name=tabname, entries=ext_tables[tabname])

        return id

    def get_last_id(self, cur):
        cur.execute('SELECT seq FROM sqlite_sequence WHERE name="systems"')
        result = cur.fetchone()
        if result is not None:
            id = result[0]
            return id
        else:
            return 0

    def _get_row(self, id):
<<<<<<< HEAD
        with self.managed_connection() as con:
            cur = con.cursor()
            if id is None:
                cur.execute('SELECT COUNT(*) FROM systems')
                assert cur.fetchone()[0] == 1
                cur.execute('SELECT * FROM systems')
            else:
                cur.execute('SELECT * FROM systems WHERE id=?', (id,))
            values = cur.fetchone()
=======
        con = self.connection or self._connect()
        self._initialize(con)
        c = con.cursor()
        if id is None:
            c.execute('SELECT COUNT(*) FROM systems')
            assert c.fetchone()[0] == 1
            c.execute('SELECT * FROM systems')
        else:
            c.execute('SELECT * FROM systems WHERE id=?', (id,))
        values = c.fetchone()
>>>>>>> f4e1719e

        return self._convert_tuple_to_row(values)

    def _convert_tuple_to_row(self, values):
        deblob = self.deblob
        decode = self.decode

        values = self._old2new(values)
        dct = {'id': values[0],
               'unique_id': values[1],
               'ctime': values[2],
               'mtime': values[3],
               'user': values[4],
               'numbers': deblob(values[5], np.int32),
               'positions': deblob(values[6], shape=(-1, 3)),
               'cell': deblob(values[7], shape=(3, 3))}

        if values[8] is not None:
            dct['pbc'] = (values[8] & np.array([1, 2, 4])).astype(bool)
        if values[9] is not None:
            dct['initial_magmoms'] = deblob(values[9])
        if values[10] is not None:
            dct['initial_charges'] = deblob(values[10])
        if values[11] is not None:
            dct['masses'] = deblob(values[11])
        if values[12] is not None:
            dct['tags'] = deblob(values[12], np.int32)
        if values[13] is not None:
            dct['momenta'] = deblob(values[13], shape=(-1, 3))
        if values[14] is not None:
            dct['constraints'] = values[14]
        if values[15] is not None:
            dct['calculator'] = values[15]
        if values[16] is not None:
            dct['calculator_parameters'] = decode(values[16])
        if values[17] is not None:
            dct['energy'] = values[17]
        if values[18] is not None:
            dct['free_energy'] = values[18]
        if values[19] is not None:
            dct['forces'] = deblob(values[19], shape=(-1, 3))
        if values[20] is not None:
            dct['stress'] = deblob(values[20])
        if values[21] is not None:
            dct['dipole'] = deblob(values[21])
        if values[22] is not None:
            dct['magmoms'] = deblob(values[22])
        if values[23] is not None:
            dct['magmom'] = values[23]
        if values[24] is not None:
            dct['charges'] = deblob(values[24])
        if values[25] != '{}':
            dct['key_value_pairs'] = decode(values[25])
        if len(values) >= 27 and values[26] != 'null':
            dct['data'] = decode(values[26], lazy=True)

        # Now we need to update with info from the external tables
        external_tab = self._get_external_table_names()
        tables = {}
        for tab in external_tab:
            row = self._read_external_table(tab, dct["id"])
            tables[tab] = row

        dct.update(tables)
        return AtomsRow(dct)

    def _old2new(self, values):
        if self.type == 'postgresql':
            assert self.version >= 8, 'Your db-version is too old!'
        assert self.version >= 4, 'Your db-file is too old!'
        if self.version < 5:
            pass  # should be ok for reading by convert.py script
        if self.version < 6:
            m = values[23]
            if m is not None and not isinstance(m, float):
                magmom = float(self.deblob(m, shape=()))
                values = values[:23] + (magmom,) + values[24:]
        return values

    def create_select_statement(self, keys, cmps,
                                sort=None, order=None, sort_table=None,
                                what='systems.*'):
        tables = ['systems']
        where = []
        args = []
        for key in keys:
            if key == 'forces':
                where.append('systems.fmax IS NOT NULL')
            elif key == 'strain':
                where.append('systems.smax IS NOT NULL')
            elif key in ['energy', 'fmax', 'smax',
                         'constraints', 'calculator']:
                where.append('systems.{} IS NOT NULL'.format(key))
            else:
                if '-' not in key:
                    q = 'systems.id in (select id from keys where key=?)'
                else:
                    key = key.replace('-', '')
                    q = 'systems.id not in (select id from keys where key=?)'
                where.append(q)
                args.append(key)

        # Special handling of "H=0" and "H<2" type of selections:
        bad = {}
        for key, op, value in cmps:
            if isinstance(key, int):
                bad[key] = bad.get(key, True) and ops[op](0, value)

        for key, op, value in cmps:
            if key in ['id', 'energy', 'magmom', 'ctime', 'user',
                       'calculator', 'natoms', 'pbc', 'unique_id',
                       'fmax', 'smax', 'volume', 'mass', 'charge']:
                if key == 'user' and self.version >= 2:
                    key = 'username'
                elif key == 'pbc':
                    assert op in ['=', '!=']
                    value = int(np.dot([x == 'T' for x in value], [1, 2, 4]))
                elif key == 'magmom':
                    assert self.version >= 6, 'Update your db-file'
                where.append('systems.{}{}?'.format(key, op))
                args.append(value)
            elif isinstance(key, int):
                if self.type == 'postgresql':
                    where.append(
                        'cardinality(array_positions(' +
                        'numbers::int[], ?)){}?'.format(op))
                    args += [key, value]
                else:
                    if bad[key]:
                        where.append(
                            'systems.id not in (select id from species ' +
                            'where Z=? and n{}?)'.format(invop[op]))
                        args += [key, value]
                    else:
                        where.append('systems.id in (select id from species ' +
                                     'where Z=? and n{}?)'.format(op))
                        args += [key, value]

            elif self.type == 'postgresql':
                jsonop = '->'
                if isinstance(value, str):
                    jsonop = '->>'
                elif isinstance(value, bool):
                    jsonop = '->>'
                    value = str(value).lower()
                where.append("systems.key_value_pairs {} '{}'{}?"
                             .format(jsonop, key, op))
                args.append(str(value))

            elif isinstance(value, str):
                where.append('systems.id in (select id from text_key_values ' +
                             'where key=? and value{}?)'.format(op))
                args += [key, value]
            else:
                where.append(
                    'systems.id in (select id from number_key_values ' +
                    'where key=? and value{}?)'.format(op))
                args += [key, float(value)]

        if sort:
            if sort_table != 'systems':
                tables.append('{} AS sort_table'.format(sort_table))
                where.append('systems.id=sort_table.id AND '
                             'sort_table.key=?')
                args.append(sort)
                sort_table = 'sort_table'
                sort = 'value'

        sql = 'SELECT {} FROM\n  '.format(what) + ', '.join(tables)
        if where:
            sql += '\n  WHERE\n  ' + ' AND\n  '.join(where)
        if sort:
            # XXX use "?" instead of "{}"
            sql += '\nORDER BY {0}.{1} IS NULL, {0}.{1} {2}'.format(
                sort_table, sort, order)

        return sql, args

    def _select(self, keys, cmps, explain=False, verbosity=0,
                limit=None, offset=0, sort=None, include_data=True,
                columns='all'):

        values = np.array([None for i in range(27)])
        values[25] = '{}'
        values[26] = 'null'

        if columns == 'all':
            columnindex = list(range(26))
        else:
            columnindex = [c for c in range(0, 26)
                           if self.columnnames[c] in columns]
        if include_data:
            columnindex.append(26)

        if sort:
            if sort[0] == '-':
                order = 'DESC'
                sort = sort[1:]
            else:
                order = 'ASC'
            if sort in ['id', 'energy', 'username', 'calculator',
                        'ctime', 'mtime', 'magmom', 'pbc',
                        'fmax', 'smax', 'volume', 'mass', 'charge', 'natoms']:
                sort_table = 'systems'
            else:
                for dct in self._select(keys + [sort], cmps=[], limit=1,
                                        include_data=False,
                                        columns=['key_value_pairs']):
                    if isinstance(dct['key_value_pairs'][sort], str):
                        sort_table = 'text_key_values'
                    else:
                        sort_table = 'number_key_values'
                    break
                else:
                    # No rows.  Just pick a table:
                    sort_table = 'number_key_values'

        else:
            order = None
            sort_table = None

        what = ', '.join('systems.' + name
                         for name in
                         np.array(self.columnnames)[np.array(columnindex)])

        sql, args = self.create_select_statement(keys, cmps, sort, order,
                                                 sort_table, what)

        if explain:
            sql = 'EXPLAIN QUERY PLAN ' + sql

        if limit:
            sql += '\nLIMIT {0}'.format(limit)

        if offset:
            sql += self.get_offset_string(offset, limit=limit)

        if verbosity == 2:
            print(sql, args)

        with self.managed_connection() as con:
            cur = con.cursor()
            cur.execute(sql, args)
            if explain:
                for row in cur.fetchall():
                    yield {'explain': row}
            else:
                n = 0
                for shortvalues in cur.fetchall():
                    values[columnindex] = shortvalues
                    yield self._convert_tuple_to_row(tuple(values))
                    n += 1

                if sort and sort_table != 'systems':
                    # Yield rows without sort key last:
                    if limit is not None:
                        if n == limit:
                            return
                        limit -= n
                    for row in self._select(keys + ['-' + sort], cmps,
                                            limit=limit, offset=offset,
                                            include_data=include_data,
                                            columns=columns):
                        yield row

    def get_offset_string(self, offset, limit=None):
        sql = ''
        if not limit:
            # In sqlite you cannot have offset without limit, so we
            # set it to -1 meaning no limit
            sql += '\nLIMIT -1'
        sql += '\nOFFSET {0}'.format(offset)
        return sql

    @parallel_function
    def count(self, selection=None, **kwargs):
        keys, cmps = parse_selection(selection, **kwargs)
        sql, args = self.create_select_statement(keys, cmps, what='COUNT(*)')

        with self.managed_connection() as con:
            cur = con.cursor()
            cur.execute(sql, args)
            return cur.fetchone()[0]

    def analyse(self):
        with self.managed_connection() as con:
            con.execute('ANALYZE')

    @parallel_function
    @lock
    def delete(self, ids):
        if len(ids) == 0:
            return
<<<<<<< HEAD
        table_names = self._get_external_table_names() + all_tables[::-1]
        with self.managed_connection() as con:
            self._delete(con.cursor(), ids,
                         tables=table_names)
=======
        con = self._connect()
        self._delete(con.cursor(), ids,
                     tables=self._get_external_table_names(db_con=con))
        self._delete(con.cursor(), ids)
        con.commit()
        if self.type == 'db':
            self.vacuum(db_con=con)
        con.close()
>>>>>>> f4e1719e

    def _delete(self, cur, ids, tables=None):
        tables = tables or all_tables[::-1]
        for table in tables:
            cur.execute('DELETE FROM {} WHERE id in ({});'.
                        format(table, ', '.join([str(id) for id in ids])))

    def vacuum(self, db_con=None):
        """ Run SQLite's VACUUM command to rebuild the db and reclaim space """
        if self.type == 'db':
            con = db_con or self.connection or self._connect()
            con.commit()
            con.execute("VACUUM")
            if self.connection is None and db_con is None:
                con.close()

    @property
    def metadata(self):
        if self._metadata is None:
            self._initialize(self._connect())
        return self._metadata.copy()

    @metadata.setter
    def metadata(self, dct):
        self._metadata = dct
        md = json.dumps(dct)
        with self.managed_connection() as con:
            cur = con.cursor()
            cur.execute(
                "SELECT COUNT(*) FROM information WHERE name='metadata'")

            if cur.fetchone()[0]:
                cur.execute(
                    "UPDATE information SET value=? WHERE name='metadata'",
                    [md])
            else:
                cur.execute('INSERT INTO information VALUES (?, ?)',
                            ('metadata', md))

    def _get_external_table_names(self, db_con=None):
        """Return a list with the external table names."""
        sql = "SELECT value FROM information WHERE name='external_table_name'"
        with self.managed_connection() as con:
            cur = con.cursor()
            cur.execute(sql)
            ext_tab_names = [x[0] for x in cur.fetchall()]
        return ext_tab_names

    def _external_table_exists(self, name):
        """Return True if an external table name exists."""
        return name in self._get_external_table_names()

    def _create_table_if_not_exists(self, name, dtype):
        """Create a new table if it does not exits.

        Arguments
        ==========
        name: str
            Name of the new table
        dtype: str
            Datatype of the value field (typically REAL, INTEGER, TEXT etc.)
        """

        taken_names = set(all_tables + all_properties + self.columnnames)
        if name in taken_names:
            raise ValueError("External table can not be any of {}"
                             "".format(taken_names))

        if self._external_table_exists(name):
            return

        sql = "CREATE TABLE IF NOT EXISTS {} ".format(name)
        sql += "(key TEXT, value {}, id INTEGER, ".format(dtype)
        sql += "FOREIGN KEY (id) REFERENCES systems(id))"
        sql2 = "INSERT INTO information VALUES (?, ?)"
        with self.managed_connection() as con:
            cur = con.cursor()
            cur.execute(sql)
            # Insert an entry saying that there is a new external table
            # present and an entry with the datatype
            cur.execute(sql2, ("external_table_name", name))
            cur.execute(sql2, (name + "_dtype", dtype))

    def delete_external_table(self, name):
        """Delete an external table."""
        if not self._external_table_exists(name):
            return

        with self.managed_connection() as con:
            cur = con.cursor()

            sql = "DROP TABLE {}".format(name)
            cur.execute(sql)

            sql = "DELETE FROM information WHERE value=?"
            cur.execute(sql, (name,))
            sql = "DELETE FROM information WHERE name=?"
            cur.execute(sql, (name + "_dtype",))

    def _convert_to_recognized_types(self, value):
        """Convert Numpy types to python types."""
        if np.issubdtype(type(value), np.integer):
            return int(value)
        elif np.issubdtype(type(value), np.floating):
            return float(value)
        return value

    def _insert_in_external_table(self, cursor, name=None, entries=None):
        """Insert into external table"""
        if name is None or entries is None:
            # There is nothing to do
            return

        id = entries.pop("id")
        dtype = self._guess_type(entries)
        expected_dtype = self._get_value_type_of_table(cursor, name)
        if dtype != expected_dtype:
            raise ValueError("The provided data type for table {} "
                             "is {}, while it is initialized to "
                             "be of type {}"
                             "".format(name, dtype, expected_dtype))

        # First we check if entries already exists
        cursor.execute("SELECT key FROM {} WHERE id=?".format(name), (id,))
        updates = []
        for item in cursor.fetchall():
            value = entries.pop(item[0], None)
            if value is not None:
                updates.append(
                    (value, id, self._convert_to_recognized_types(item[0])))

        # Update entry if key and ID already exists
        sql = "UPDATE {} SET value=? WHERE id=? AND key=?".format(name)
        cursor.executemany(sql, updates)

        # Insert the ones that does not already exist
        inserts = [(k, self._convert_to_recognized_types(v), id)
                   for k, v in entries.items()]
        sql = "INSERT INTO {} VALUES (?, ?, ?)".format(name)
        cursor.executemany(sql, inserts)

    def _guess_type(self, entries):
        """Guess the type based on the first entry."""
        values = [v for _, v in entries.items()]

        # Check if all datatypes are the same
        all_types = [type(v) for v in values]
        if any([t != all_types[0] for t in all_types]):
            typenames = [t.__name__ for t in all_types]
            raise ValueError("Inconsistent datatypes in the table. "
                             "given types: {}".format(typenames))

        val = values[0]
        if isinstance(val, int) or np.issubdtype(type(val), np.integer):
            return "INTEGER"
        if isinstance(val, float) or np.issubdtype(type(val), np.floating):
            return "REAL"
        if isinstance(val, str):
            return "TEXT"
        raise ValueError("Unknown datatype!")

    def _get_value_type_of_table(self, cursor, tab_name):
        """Return the expected value name."""
        sql = "SELECT value FROM information WHERE name=?"
        cursor.execute(sql, (tab_name + "_dtype",))
        return cursor.fetchone()[0]

    def _read_external_table(self, name, id):
        """Read row from external table."""

        with self.managed_connection() as con:
            cur = con.cursor()
            cur.execute("SELECT * FROM {} WHERE id=?".format(name), (id,))
            items = cur.fetchall()
            dictionary = dict([(item[0], item[1]) for item in items])

        return dictionary


if __name__ == '__main__':
    from ase.db import connect
    con = connect(sys.argv[1])
    con._initialize(con._connect())
    print('Version:', con.version)<|MERGE_RESOLUTION|>--- conflicted
+++ resolved
@@ -436,7 +436,6 @@
             return 0
 
     def _get_row(self, id):
-<<<<<<< HEAD
         with self.managed_connection() as con:
             cur = con.cursor()
             if id is None:
@@ -446,18 +445,6 @@
             else:
                 cur.execute('SELECT * FROM systems WHERE id=?', (id,))
             values = cur.fetchone()
-=======
-        con = self.connection or self._connect()
-        self._initialize(con)
-        c = con.cursor()
-        if id is None:
-            c.execute('SELECT COUNT(*) FROM systems')
-            assert c.fetchone()[0] == 1
-            c.execute('SELECT * FROM systems')
-        else:
-            c.execute('SELECT * FROM systems WHERE id=?', (id,))
-        values = c.fetchone()
->>>>>>> f4e1719e
 
         return self._convert_tuple_to_row(values)
 
@@ -751,36 +738,18 @@
     def delete(self, ids):
         if len(ids) == 0:
             return
-<<<<<<< HEAD
-        table_names = self._get_external_table_names() + all_tables[::-1]
+        table_names = self._get_external_table_names()
         with self.managed_connection() as con:
             self._delete(con.cursor(), ids,
                          tables=table_names)
-=======
-        con = self._connect()
-        self._delete(con.cursor(), ids,
-                     tables=self._get_external_table_names(db_con=con))
-        self._delete(con.cursor(), ids)
-        con.commit()
-        if self.type == 'db':
-            self.vacuum(db_con=con)
-        con.close()
->>>>>>> f4e1719e
+            if self.type == 'db':
+                con.execute("VACUUM")
 
     def _delete(self, cur, ids, tables=None):
         tables = tables or all_tables[::-1]
         for table in tables:
             cur.execute('DELETE FROM {} WHERE id in ({});'.
                         format(table, ', '.join([str(id) for id in ids])))
-
-    def vacuum(self, db_con=None):
-        """ Run SQLite's VACUUM command to rebuild the db and reclaim space """
-        if self.type == 'db':
-            con = db_con or self.connection or self._connect()
-            con.commit()
-            con.execute("VACUUM")
-            if self.connection is None and db_con is None:
-                con.close()
 
     @property
     def metadata(self):
