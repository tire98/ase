--- conflicted
+++ resolved
@@ -145,14 +145,8 @@
 
     forcefit = fit_images(images)
 
-<<<<<<< HEAD
-    output_dir = os.path.dirname(__file__)
-    with open(f'{output_dir}/MEP_{method}_{optimizer.__name__}_{optmethod}'
+    with open(f'MEP_{method}_{optimizer.__name__}_{optmethod}'
               f'_{precon}.json', 'w') as fd:
-=======
-    with open(f'MEP_{method}_{optimizer.__name__}_{optmethod}'
-              f'_{precon}.json', 'w') as f:
->>>>>>> 1b517933
         json.dump({'fmax_history': fmax_history,
                    'method': method,
                    'optmethod': optmethod,
